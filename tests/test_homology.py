import pytest
from cogent3 import load_table
from ensembl_lite import _homology as elt_homology


def _make_expected_o2o(table):
    """return dict with keys stable ID's values list[tuple[str,str]]"""
    data = table.to_list(["gene_id_1", "gene_id_2"])

    result = {}
    for g1, g2 in data:
        value = {g1, g2}
        result[g1] = result.get(g1, set()) | value
        result[g2] = result.get(g2, set()) | value

    return result


<<<<<<< HEAD
@pytest.fixture(params=(elt_homology.HomologyDb, elt_homology.HomologyDuckDb))
def o2o_db(DATA_DIR, tmp_dir, request):
=======
@pytest.fixture()
def o2o_db(DATA_DIR, tmp_dir):
>>>>>>> aa16312c
    raw = DATA_DIR / "one2one_homologies.tsv"

    species = {
        "gorilla_gorilla",
        "macaca_mulatta",
        "microcebus_murinus",
        "homo_sapiens",
        "pongo_abelii",
        "pan_troglodytes",
        "macaca_fascicularis",
        "chlorocebus_sabaeus",
        "pan_paniscus",
    }
    loader = elt_homology.load_homologies(species)

    table = load_table(raw).get_columns(loader.src_cols)

    table = table.with_new_header(loader.src_cols, loader.dest_col)
    table = table.get_columns(["relationship", "gene_id_1", "gene_id_2"])
    hom_groups = loader(raw)  # pylint: disable=not-callable
    homdb = elt_homology.HomologyDuckDb(tmp_dir / elt_homology.HOMOLOGY_STORE_NAME)
    for rel_type, data in hom_groups.items():
        homdb.add_records(records=data, relationship_type=rel_type)
    return homdb, table


@pytest.mark.parametrize(
    "gene_id",
    (
        "ENSGGOG00000026757",
        "ENSGGOG00000025053",
        "ENSGGOG00000022688",
        "ENSGGOG00000026221",
        "ENSGGOG00000024015",
    ),
)
def test_hdb(o2o_db, gene_id):
    homdb, table = o2o_db
    expect = _make_expected_o2o(table)

    got = homdb.get_related_to(gene_id=gene_id, relationship_type="ortholog_one2one")
    assert got.gene_ids.keys() == expect[gene_id]


@pytest.fixture()
def orth_records():
    return [
        ("ortholog_one2one", {"1": "sp1", "2": "sp2"}),  # grp 1
        ("ortholog_one2one", {"2": "sp2", "3": "sp3"}),  # grp 1
        ("ortholog_one2one", {"4": "sp1", "5": "sp3"}),
    ]


@pytest.fixture()
def hom_records(orth_records):
    return orth_records + [("ortholog_one2many", {"6": "sp2", "7": "sp3"})]


def test_hdb_get_related_groups(o2o_db):
    homdb, _ = o2o_db
    got = homdb.get_related_groups(relationship_type="ortholog_one2one")
    assert len(got) == 5


<<<<<<< HEAD
@pytest.fixture(params=(elt_homology.HomologyDb, elt_homology.HomologyDuckDb))
def hom_hdb(hom_records, request):
=======
@pytest.fixture()
def hom_hdb(hom_records):
>>>>>>> aa16312c
    groups = elt_homology.grouped_related(hom_records)
    hdb = request.param()
    for rel_type, data in groups.items():
        hdb.add_records(records=data, relationship_type=rel_type)
    return hdb


def test_group_related(hom_records):
    orths = [r for r in hom_records if r[0] == "ortholog_one2one"]
    related = elt_homology.grouped_related(orths)
    # the lambda is essential!
    got = sorted(
        related["ortholog_one2one"],
        key=lambda x: len(x),  # pylint: disable=unnecessary-lambda
        reverse=True,
    )
    expect = [
        elt_homology.homolog_group(
            relationship="ortholog_one2one",
            gene_ids={
                "1": "sp1",
                "2": "sp2",
                "3": "sp3",
            },
        ),
        elt_homology.homolog_group(
            relationship="ortholog_one2one",
            gene_ids={"4": "sp1", "5": "sp3"},
        ),
    ]
    assert got == expect


def test_homology_db(hom_hdb):
    got = sorted(
        hom_hdb.get_related_groups("ortholog_one2one"),
        key=lambda x: len(x),
        reverse=True,
    )

    expect = [
        elt_homology.homolog_group(
            relationship="ortholog_one2one",
            gene_ids={
                "1": "sp1",
                "2": "sp2",
                "3": "sp3",
            },
        ),
        elt_homology.homolog_group(
            relationship="ortholog_one2one",
            gene_ids={
                "4": "sp1",
                "5": "sp3",
            },
        ),
    ]
    assert got == expect


def test_species_genes_eq():
    a = elt_homology.species_genes(species="a", gene_ids=["1"])
    b = elt_homology.species_genes(species="a", gene_ids=["1"])
    assert a == b
    c = elt_homology.species_genes(species="a", gene_ids=["2"])
    assert a != c
    d = elt_homology.species_genes(species="b", gene_ids=["1"])
    assert a != d
    e = elt_homology.species_genes(species="b", gene_ids=["2"])
    assert a != e


def test_species_genes_hash():
    a = elt_homology.species_genes(species="a", gene_ids=["1"])
    assert hash(a) == hash("a")


@pytest.mark.parametrize("table_name", tuple(elt_homology.HomologyDb.table_names))
def test_indexing(o2o_db, table_name):
    db, _ = o2o_db
    # we just get the first column for the table
    col = elt_homology.HomologyDb._index_columns[table_name][0]
    expect = ("index", f"{col}_index", table_name)
    db.make_indexes()
    sql_template = (
        f"SELECT * FROM sqlite_master WHERE type = 'index' AND "  # nosec B608
        f"tbl_name = {table_name!r} and name = '{col}_index'"  # nosec B608
    )

    result = db.db.execute(sql_template).fetchone()
    got = tuple(result)[:3]
    assert got == expect


@pytest.mark.parametrize("sp,geneids", (("abc", ()), ("abc", ["a", "b"])))
def test_species_genes_pickle_roundtrip(sp, geneids):
    import pickle  # nosec B403

    orig = elt_homology.species_genes(species=sp, gene_ids=geneids)
    got = pickle.loads(pickle.dumps(orig))  # nosec B301
    assert got == orig


def test_homolog_group_pickle_roundtrip():
    import pickle  # nosec B403

    orig = elt_homology.homolog_group(
        relationship="one2one",
        gene_ids={
            "1": "sp1",
            "2": "sp2",
            "3": "sp3",
        },
    )
    got = pickle.loads(pickle.dumps(orig))  # nosec B301
    assert got == orig


def test_homolog_group_union():
    a = elt_homology.homolog_group(
        relationship="one2one",
        gene_ids={
            "1": "sp1",
            "2": "sp2",
            "3": "sp3",
        },
    )
    b = elt_homology.homolog_group(
        relationship="one2one",
        gene_ids={
            "3": "sp3",
            "4": "sp1",
        },
    )
    c = a | b
    assert c.gene_ids == {"1": "sp1", "2": "sp2", "3": "sp3", "4": "sp1"}


def test_homolog_group_union_invalid():
    a = elt_homology.homolog_group(relationship="one2one", gene_ids={"1", "2", "3"})
    b = elt_homology.homolog_group(relationship="one2many", gene_ids={"3", "4"})
    with pytest.raises(ValueError):
        _ = a | b


def test_merge_grouped():
    a1 = elt_homology.homolog_group(
        relationship="one2one",
        gene_ids={
            "1": "sp1",
            "2": "sp2",
            "3": "sp3",
        },
    )
    a2 = elt_homology.homolog_group(
        relationship="one2many",
        gene_ids={
            "3": "sp3",
            "5": "sp1",
            "6": "sp1",
        },
    )
    c = elt_homology.homolog_group(
        relationship="one2one",
        gene_ids={
            "3": "sp3",
            "2": "sp2",
            "4": "sp4",
        },
    )
    got = elt_homology.merge_grouped(
        {"one2one": (a1,), "one2many": (a2,)},
        {"one2one": (c,)},
    )
    expect = {"one2one": (a1 | c,), "one2many": (a2,)}
    assert got == expect


def test_homdb_add_invalid_record():
    hom_db = elt_homology.HomologyDuckDb()
    records = (
        elt_homology.homolog_group(
            relationship="one2one",
            gene_ids={
                "1": "sp1",
                "2": "sp2",
                "3": "sp3",
            },
        ),
        elt_homology.homolog_group(
            relationship="one2many",
            gene_ids={
                "3": "sp3",
                "5": "sp4",
                "6": "sp4",
            },
        ),
    )

    with pytest.raises(ValueError):
        hom_db.add_records(records=records, relationship_type="one2one")


@pytest.mark.parametrize(
    "gene_id,rel_type",
    (
        ("blah", "ortholog_one2one"),
        ("ENSMMUG00000065353", "ortholog_one2many"),
    ),
)
def test_homdb_get_related_to_non(o2o_db, gene_id, rel_type):
    db, _ = o2o_db
    assert not db.get_related_to(gene_id=gene_id, relationship_type=rel_type)


def test_homology_db_update(orth_records):
    rel_type = "ortholog_one2one"
    hom_db = elt_homology.HomologyDuckDb()
    rec_2 = orth_records.pop(1)
    grouped = elt_homology.grouped_related(orth_records)
    hom_db.add_records(records=grouped[rel_type], relationship_type=rel_type)
    grouped = elt_homology.grouped_related([rec_2])
    hom_db.add_records(records=grouped[rel_type], relationship_type=rel_type)
    got = hom_db.db.execute("SELECT rowid,relationship_id FROM homology").fetchall()
    assert len(got) == 2
    got = hom_db.get_related_groups(relationship_type=rel_type)
    assert len(got) == 2
    expect = {"4": "sp1", "5": "sp3"}, {"1": "sp1", "2": "sp2", "3": "sp3"}
    assert {frozenset(m.gene_ids.items()) for m in got} == {
        frozenset(m.items()) for m in expect
    }


def test_load_homologies(DATA_DIR):
    species = {
        "gorilla_gorilla",
        "macaca_mulatta",
        "microcebus_murinus",
        "homo_sapiens",
        "pongo_abelii",
        "pan_troglodytes",
        "macaca_fascicularis",
        "chlorocebus_sabaeus",
        "pan_paniscus",
    }

    loader = elt_homology.load_homologies(species)
    got = loader(DATA_DIR / "one2one_homologies.tsv")  # pylint: disable=not-callable
    assert len(got["ortholog_one2one"]) == 5<|MERGE_RESOLUTION|>--- conflicted
+++ resolved
@@ -16,13 +16,8 @@
     return result
 
 
-<<<<<<< HEAD
 @pytest.fixture(params=(elt_homology.HomologyDb, elt_homology.HomologyDuckDb))
 def o2o_db(DATA_DIR, tmp_dir, request):
-=======
-@pytest.fixture()
-def o2o_db(DATA_DIR, tmp_dir):
->>>>>>> aa16312c
     raw = DATA_DIR / "one2one_homologies.tsv"
 
     species = {
@@ -87,13 +82,8 @@
     assert len(got) == 5
 
 
-<<<<<<< HEAD
 @pytest.fixture(params=(elt_homology.HomologyDb, elt_homology.HomologyDuckDb))
 def hom_hdb(hom_records, request):
-=======
-@pytest.fixture()
-def hom_hdb(hom_records):
->>>>>>> aa16312c
     groups = elt_homology.grouped_related(hom_records)
     hdb = request.param()
     for rel_type, data in groups.items():
